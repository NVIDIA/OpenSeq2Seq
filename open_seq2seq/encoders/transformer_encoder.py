# This code is heavily based on the code from MLPerf
# https://github.com/mlperf/reference/tree/master/translation/tensorflow
# /transformer
from __future__ import absolute_import, division, print_function
from __future__ import unicode_literals

import tensorflow as tf
from six.moves import range

from open_seq2seq.encoders import Encoder
from open_seq2seq.parts.transformer import attention_layer, ffn_layer, utils, \
                                           embedding_layer
from open_seq2seq.parts.transformer.common import PrePostProcessingWrapper, \
                                    LayerNormalization, Transformer_BatchNorm


class TransformerEncoder(Encoder):
  """Transformer model encoder"""

  @staticmethod
  def get_required_params():
    """Static method with description of required parameters.

      Returns:
        dict:
            Dictionary containing all the parameters that **have to** be
            included into the ``params`` parameter of the
            class :meth:`__init__` method.
    """
    return dict(Encoder.get_required_params(), **{
        "encoder_layers": int,
        "hidden_size": int,
        "num_heads": int,
        "attention_dropout": float,
        "filter_size": int,
        "src_vocab_size": int,
        "relu_dropout": float,
        "layer_postprocess_dropout": float,
        "remove_padding": bool,
    })

  @staticmethod
  def get_optional_params():
    """Static method with description of optional parameters.

      Returns:
        dict:
            Dictionary containing all the parameters that **can** be
            included into the ``params`` parameter of the
            class :meth:`__init__` method.
    """
    return dict(Encoder.get_optional_params(), **{
        'regularizer': None,  # any valid TensorFlow regularizer
        'regularizer_params': dict,
        'initializer': None,  # any valid TensorFlow initializer
        'initializer_params': dict,
        'pad_embeddings_2_eight': bool,
        'norm_params': dict,
    })

  def __init__(self, params, model, name="transformer_encoder", mode='train'):
    super(TransformerEncoder, self).__init__(
        params, model, name=name, mode=mode,
    )
    self.layers = []
    self.output_normalization = None
    self.training = (mode=="train")
    self.embedding_softmax_layer = None
    self.norm_params = self.params.get("norm_params", {"type": "layernorm_L2"})

  def _call(self, encoder_inputs, attention_bias, inputs_padding):
    for n, layer in enumerate(self.layers):
      # Run inputs through the sublayers.
      self_attention_layer = layer[0]
      feed_forward_network = layer[1]

      with tf.variable_scope("layer_%d" % n):
        with tf.variable_scope("self_attention"):
          encoder_inputs = self_attention_layer(encoder_inputs, attention_bias)
        with tf.variable_scope("ffn"):
          encoder_inputs = feed_forward_network(encoder_inputs, inputs_padding)

    return self.output_normalization(encoder_inputs)

  def _encode(self, input_dict):
    if len(self.layers) == 0:
      # prepare encoder graph
      self.embedding_softmax_layer = embedding_layer.EmbeddingSharedWeights(
          self.params["src_vocab_size"], self.params["hidden_size"],
          pad_vocab_to_eight=self.params.get('pad_embeddings_2_eight', False),
      )

      for _ in range(self.params['encoder_layers']):
        # Create sublayers for each layer.
        self_attention_layer = attention_layer.SelfAttention(
            self.params["hidden_size"], self.params["num_heads"],
            self.params["attention_dropout"], self.training,
        )
        feed_forward_network = ffn_layer.FeedFowardNetwork(
            self.params["hidden_size"], self.params["filter_size"],
            self.params["relu_dropout"], self.training,
        )

        self.layers.append([
            PrePostProcessingWrapper(self_attention_layer, self.params,
                                     self.training),
            PrePostProcessingWrapper(feed_forward_network, self.params,
                                     self.training)
        ])

      # final normalization layer.
      print("Encoder norm=", self.norm_params["type"], " training=",self.training)
      if self.norm_params["type"] =="batch_norm":
        self.output_normalization = Transformer_BatchNorm(training=self.training,
                                                          params=self.norm_params)
      else:
        self.output_normalization = LayerNormalization(
          hidden_size=self.params["hidden_size"], params=self.norm_params)

    # actual encoder part
    with tf.name_scope("encode"):
      inputs = input_dict['source_tensors'][0]
      # Prepare inputs to the layer stack by adding positional encodings and
      # applying dropout.
      embedded_inputs = self.embedding_softmax_layer(inputs)
<<<<<<< HEAD
      if self.params["remove_padding"]:
        inputs_padding = utils.get_padding(inputs)
      else:
        inputs_padding = None
      inputs_attention_bias = utils.get_padding_bias(inputs)
=======

      print("encoder | dtype :", self._params["dtype"])
      print("encoder | embedded_inputs:", embedded_inputs.dtype )

      inputs_padding = utils.get_padding(inputs, dtype=self._params["dtype"])
      inputs_attention_bias = utils.get_padding_bias(inputs, dtype=self._params["dtype"])
>>>>>>> 4ce8e25c

      with tf.name_scope("add_pos_encoding"):
        length = tf.shape(embedded_inputs)[1]
        pos_encoding = utils.get_position_encoding(
            length, self.params["hidden_size"],
        )
        encoder_inputs = embedded_inputs + tf.cast(x=pos_encoding,
                                                   dtype=embedded_inputs.dtype)

      if self.training:
        encoder_inputs = tf.nn.dropout(
            encoder_inputs, 1.0 - self.params["layer_postprocess_dropout"],
        )

      encoded = self._call(encoder_inputs, inputs_attention_bias,
                           inputs_padding)
      return {'outputs': encoded,
              'inputs_attention_bias': inputs_attention_bias,
              'state': None,
              'src_lengths': input_dict['source_tensors'][1],
              'embedding_softmax_layer': self.embedding_softmax_layer,
              'encoder_input': inputs}<|MERGE_RESOLUTION|>--- conflicted
+++ resolved
@@ -123,20 +123,13 @@
       # Prepare inputs to the layer stack by adding positional encodings and
       # applying dropout.
       embedded_inputs = self.embedding_softmax_layer(inputs)
-<<<<<<< HEAD
       if self.params["remove_padding"]:
-        inputs_padding = utils.get_padding(inputs)
+        # inputs_padding = utils.get_padding(inputs)
+        inputs_padding = utils.get_padding(inputs, dtype=self._params["dtype"])
       else:
         inputs_padding = None
-      inputs_attention_bias = utils.get_padding_bias(inputs)
-=======
-
-      print("encoder | dtype :", self._params["dtype"])
-      print("encoder | embedded_inputs:", embedded_inputs.dtype )
-
-      inputs_padding = utils.get_padding(inputs, dtype=self._params["dtype"])
+      # inputs_attention_bias = utils.get_padding_bias(inputs)
       inputs_attention_bias = utils.get_padding_bias(inputs, dtype=self._params["dtype"])
->>>>>>> 4ce8e25c
 
       with tf.name_scope("add_pos_encoding"):
         length = tf.shape(embedded_inputs)[1]
