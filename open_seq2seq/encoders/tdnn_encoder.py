# Copyright (c) 2018 NVIDIA Corporation
from __future__ import absolute_import, division, print_function
from __future__ import unicode_literals

import tensorflow as tf

from .encoder import Encoder
from open_seq2seq.parts.cnns.conv_blocks import conv_actv, conv_bn_actv, conv_ln_actv, conv_in_actv, conv_bn_res_bn_actv, bn_relu_conv_res_v2


class TDNNEncoder(Encoder):
  """General time delay neural network (TDNN) encoder. Fully convolutional model
  """

  @staticmethod
  def get_required_params():
    return dict(Encoder.get_required_params(), **{
        'dropout_keep_prob': float,
        'convnet_layers': list,
        'activation_fn': None,  # any valid callable
    })

  @staticmethod
  def get_optional_params():
    return dict(Encoder.get_optional_params(), **{
        'data_format': ['channels_first', 'channels_last'],
        'normalization': [None, 'batch_norm', 'layer_norm', 'instance_norm'],
        'bn_momentum': float,
        'bn_epsilon': float,
        'use_conv_mask': bool,
        'use_bn_mask': bool,
        'version': [1, 2],
    })

  def __init__(self, params, model, name="w2l_encoder", mode='train'):
    """TDNN encoder constructor.

    See parent class for arguments description.

    Config parameters:

    * **dropout_keep_prop** (float) --- keep probability for dropout.
    * **convnet_layers** (list) --- list with the description of convolutional
      layers. For example::
        "convnet_layers": [
          {
            "type": "conv1d", "repeat" : 5,
            "kernel_size": [7], "stride": [1],
            "num_channels": 250, "padding": "SAME"
          },
          {
            "type": "conv1d", "repeat" : 3,
            "kernel_size": [11], "stride": [1],
            "num_channels": 500, "padding": "SAME"
          },
          {
            "type": "conv1d", "repeat" : 1,
            "kernel_size": [32], "stride": [1],
            "num_channels": 1000, "padding": "SAME"
          },
          {
            "type": "conv1d", "repeat" : 1,
            "kernel_size": [1], "stride": [1],
            "num_channels": 1000, "padding": "SAME"
          },
        ]
    * **activation_fn** --- activation function to use.
    * **data_format** (string) --- could be either "channels_first" or
      "channels_last". Defaults to "channels_last".
    * **normalization** --- normalization to use. Accepts [None, 'batch_norm'].
      Use None if you don't want to use normalization. Defaults to 'batch_norm'.     
    * **bn_momentum** (float) --- momentum for batch norm. Defaults to 0.90.
    * **bn_epsilon** (float) --- epsilon for batch norm. Defaults to 1e-3.
    """
    super(TDNNEncoder, self).__init__(params, model, name, mode)

  def _encode(self, input_dict):
    """Creates TensorFlow graph for Wav2Letter like encoder.

    Args:
      input_dict (dict): input dictionary that has to contain
          the following fields::
            input_dict = {
              "source_tensors": [
                src_sequence (shape=[batch_size, sequence length, num features]),
                src_length (shape=[batch_size])
              ]
            }

    Returns:
      dict: dictionary with the following tensors::

        {
          'outputs': hidden state, shape=[batch_size, sequence length, n_hidden]
          'src_length': tensor, shape=[batch_size]
        }
    """

    source_sequence, src_length = input_dict['source_tensors']

    training = (self._mode == "train")
    dropout_keep_prob = self.params['dropout_keep_prob'] if training else 1.0
    regularizer = self.params.get('regularizer', None)
    data_format = self.params.get('data_format', 'channels_last')
    normalization = self.params.get('normalization', 'batch_norm')

    normalization_params = {}

<<<<<<< HEAD
=======
    mask = None
>>>>>>> 1f843f49
    if self.params.get("use_conv_mask", False):
      mask = tf.sequence_mask(
          lengths=src_length,
          maxlen=tf.reduce_max(src_length),
          dtype=tf.float32
      )
      mask = tf.expand_dims(mask, 2)
      if self.params.get("use_bn_mask", False):
        normalization_params['mask'] = mask

    if normalization is None:
      conv_block = conv_actv
    elif normalization == "batch_norm":
      if self.params.get("version", 1) == 1:
        conv_block = conv_bn_actv
        conv_res_block = conv_bn_res_bn_actv
      else:
        conv_block = conv_res_block = bn_relu_conv_res_v2
      normalization_params['bn_momentum'] = self.params.get(
          'bn_momentum', 0.90)
      normalization_params['bn_epsilon'] = self.params.get('bn_epsilon', 1e-3)
    elif normalization == "layer_norm":
      conv_block = conv_ln_actv
    elif normalization == "instance_norm":
      conv_block = conv_in_actv
    else:
      raise ValueError("Incorrect normalization")

    conv_inputs = source_sequence
    if data_format == 'channels_last':
      conv_feats = conv_inputs  # B T F
    else:
      conv_feats = tf.transpose(conv_inputs, [0, 2, 1])  # B F T

    residual_aggregation = []

    # ----- Convolutional layers ---------------------------------------------
    convnet_layers = self.params['convnet_layers']

    for idx_convnet in range(len(convnet_layers)):
      layer_type = convnet_layers[idx_convnet]['type']
      layer_repeat = convnet_layers[idx_convnet]['repeat']
      ch_out = convnet_layers[idx_convnet]['num_channels']
      kernel_size = convnet_layers[idx_convnet]['kernel_size']
      strides = convnet_layers[idx_convnet]['stride']
      padding = convnet_layers[idx_convnet]['padding']
      dilation = convnet_layers[idx_convnet]['dilation']
      dropout_keep = convnet_layers[idx_convnet].get(
          'dropout_keep_prob', dropout_keep_prob) if training else 1.0
      residual = convnet_layers[idx_convnet].get('residual', False)
      residual_dense = convnet_layers[idx_convnet].get('residual_dense', False)

      # For the first layer in the block, apply a mask
      if self.params.get("use_conv_mask", False):
        conv_feats = conv_feats * tf.cast(mask, dtype=conv_feats.dtype)

      if residual:
        layer_res = conv_feats
        if residual_dense:
          residual_aggregation.append(layer_res)
          layer_res = residual_aggregation

      for idx_layer in range(layer_repeat):

        if padding == "VALID":
          src_length = (src_length - kernel_size[0]) // strides[0] + 1
        else:
          src_length = (src_length + strides[0] - 1) // strides[0]

        # For all layers other than first layer, apply mask
        if idx_layer > 0 and self.params.get("use_conv_mask", False):
          conv_feats = conv_feats * tf.cast(mask, dtype=conv_feats.dtype)

        # Since we have a stride 2 layer, we need to update mask for future operations
        if strides[0] > 1 and self.params.get("use_conv_mask", False):
          mask = tf.sequence_mask(
              lengths=src_length,
              maxlen=tf.reduce_max(src_length),
              dtype=tf.float32
          )
          mask = tf.expand_dims(mask, 2)
          if self.params.get("use_bn_mask", False):
            normalization_params['mask'] = mask

        if residual and idx_layer == layer_repeat - 1:
          conv_feats = conv_res_block(
              layer_type=layer_type,
              name="conv{}{}".format(
                  idx_convnet + 1, idx_layer + 1),
              inputs=conv_feats,
              res_inputs=layer_res,
              filters=ch_out,
              kernel_size=kernel_size,
              activation_fn=self.params['activation_fn'],
              strides=strides,
              padding=padding,
              dilation=dilation,
              regularizer=regularizer,
              training=training,
              data_format=data_format,
              **normalization_params
          )
        else:
          conv_feats = conv_block(
              layer_type=layer_type,
              name="conv{}{}".format(
                  idx_convnet + 1, idx_layer + 1),
              inputs=conv_feats,
              filters=ch_out,
              kernel_size=kernel_size,
              activation_fn=self.params['activation_fn'],
              strides=strides,
              padding=padding,
              dilation=dilation,
              regularizer=regularizer,
              training=training,
              data_format=data_format,
              **normalization_params
          )

        conv_feats = tf.nn.dropout(x=conv_feats, keep_prob=dropout_keep)

    outputs = conv_feats

    if data_format == 'channels_first':
      outputs = tf.transpose(outputs, [0, 2, 1])

    return {
        'outputs': outputs,
        'src_length': src_length,
    }<|MERGE_RESOLUTION|>--- conflicted
+++ resolved
@@ -106,10 +106,7 @@
 
     normalization_params = {}
 
-<<<<<<< HEAD
-=======
     mask = None
->>>>>>> 1f843f49
     if self.params.get("use_conv_mask", False):
       mask = tf.sequence_mask(
           lengths=src_length,
