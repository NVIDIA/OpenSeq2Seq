# Copyright (c) 2018 NVIDIA Corporation
"""Data Layer for Speech-to-Text models"""

from __future__ import absolute_import, division, print_function
from __future__ import unicode_literals

import numpy as np
import pandas as pd
import tensorflow as tf
import six
import math
import librosa
from six import string_types
from six.moves import range

from open_seq2seq.data.data_layer import DataLayer
from open_seq2seq.data.utils import load_pre_existing_vocabulary
from .speech_utils import get_speech_features_from_file, get_speech_features
import sentencepiece as spm

# numpy.fft MKL bug: https://github.com/IntelPython/mkl_fft/issues/11
if hasattr(np.fft, 'restore_all'):
  np.fft.restore_all()

class Speech2TextDataLayer(DataLayer):
  """Speech-to-text data layer class."""
  @staticmethod
  def get_required_params():
    return dict(DataLayer.get_required_params(), **{
        'num_audio_features': int,
        'input_type': ['spectrogram', 'mfcc', 'logfbank'],
        'vocab_file': str,
        'dataset_files': list,
    })

  @staticmethod
  def get_optional_params():
    return dict(DataLayer.get_optional_params(), **{
        'backend': ['psf', 'librosa'],
        'augmentation': dict,
        'pad_to': int,
        'max_duration': float,
        'min_duration': float,
        'bpe': bool,
        'autoregressive': bool,
        'syn_enable': bool,
        'syn_subdirs': list,
        'window_size': float,
        'window_stride': float,
        'dither': float,
        'norm_per_feature': bool,
        'window': ['hanning', 'hamming', 'none'],
        'num_fft': int,
        'precompute_mel_basis': bool,
        'sample_freq': int,
    })

  def __init__(self, params, model, num_workers, worker_id):
    """Speech-to-text data layer constructor.
    See parent class for arguments description.
    Config parameters:
    * **backend** (str) --- audio pre-processing backend
      ('psf' [default] or librosa [recommended]).
    * **num_audio_features** (int) --- number of audio features to extract.
    * **input_type** (str) --- could be either "spectrogram" or "mfcc".
    * **vocab_file** (str) --- path to vocabulary file or sentencepiece model.
    * **dataset_files** (list) --- list with paths to all dataset .csv files.
    * **augmentation** (dict) --- optional dictionary with data augmentation
      parameters. Can contain "speed_perturbation_ratio", "noise_level_min" and
      "noise_level_max" parameters, e.g.::
        {
          'speed_perturbation_ratio': 0.05,
          'noise_level_min': -90,
          'noise_level_max': -60,
        }
      For additional details on these parameters see
      :func:`data.speech2text.speech_utils.augment_audio_signal` function.
    * **pad_to** (int) --- align audio sequence length to pad_to value.
    * **max_duration** (float) --- drop all samples longer than
      **max_duration** (seconds)
    * **min_duration** (float) --- drop all samples shorter than
      **min_duration** (seconds)
    * **bpe** (bool) --- use BPE encodings
    * **autoregressive** (bool) --- boolean indicating whether the model is
      autoregressive.
    * **syn_enable** (bool) --- boolean indicating whether the model is
      using synthetic data.
    * **syn_subdirs** (list) --- must be defined if using synthetic mode.
      Contains a list of subdirectories that hold the synthetica wav files.
    * **window_size** (float) --- window's duration (in seconds)
    * **window_stride** (float) --- window's stride (in seconds)
    * **dither** (float) --- weight of Gaussian noise to apply to input signal
      for dithering/preventing quantization noise
    * **num_fft** (int) --- size of fft window to use if features require fft,
          defaults to smallest power of 2 larger than window size
    * **norm_per_feature** (bool) --- if True, the output features will be
      normalized (whitened) individually. if False, a global mean/std over all
      features will be used for normalization.
    * **window** (str) --- window function to apply before FFT
      ('hanning', 'hamming', 'none')
    * **num_fft** (int) --- optional FFT size
    * **precompute_mel_basis** (bool) --- compute and store mel basis. If False,
      it will compute it for every get_speech_features call. Default: False
    * **sample_freq** (int) --- required for precompute_mel_basis
    """
    super(Speech2TextDataLayer, self).__init__(params, model,
                                               num_workers, worker_id)
    self.params['autoregressive'] = self.params.get('autoregressive', False)
    self.autoregressive = self.params['autoregressive']
    self.params['bpe'] = self.params.get('bpe', False)
    if self.params['bpe']:
      self.sp = spm.SentencePieceProcessor()
      self.sp.Load(self.params['vocab_file'])
      self.params['tgt_vocab_size'] = len(self.sp) + 1
    else:
      self.params['char2idx'] = load_pre_existing_vocabulary(
          self.params['vocab_file'], read_chars=True,
      )
      if not self.autoregressive:
        # add one for implied blank token
        self.params['tgt_vocab_size'] = len(self.params['char2idx']) + 1
      else:
        num_chars_orig = len(self.params['char2idx'])
        self.params['tgt_vocab_size'] = num_chars_orig + 2
        self.start_index = num_chars_orig
        self.end_index = num_chars_orig + 1
        self.params['char2idx']['<S>'] = self.start_index
        self.params['char2idx']['</S>'] = self.end_index
        self.target_pad_value = self.end_index
      self.params['idx2char'] = {i: w for w,
                                 i in self.params['char2idx'].items()}
    self.target_pad_value = 0

    self._files = None
    if self.params["interactive"]:
      return
    for csv in params['dataset_files']:
      files = pd.read_csv(csv, encoding='utf-8')
      if self._files is None:
        self._files = files
      else:
        self._files = self._files.append(files)

    if self.params['mode'] != 'infer':
      cols = ['wav_filename', 'transcript']
    else:
      cols = 'wav_filename'

    self.all_files = self._files.loc[:, cols].values
    self._files = self.split_data(self.all_files)

    self._size = self.get_size_in_samples()
    self._dataset = None
    self._iterator = None
    self._input_tensors = None

    self.params['min_duration'] = self.params.get('min_duration', -1.0)
    self.params['max_duration'] = self.params.get('max_duration', -1.0)
    self.params['window_size'] = self.params.get('window_size', 20e-3)
    self.params['window_stride'] = self.params.get('window_stride', 10e-3)

    mel_basis = None
    if (self.params.get("precompute_mel_basis", False) and
        self.params["input_type"] == "logfbank"):
      num_fft = (
          self.params.get("num_fft", None) or
          2**math.ceil(math.log2(
              self.params['window_size']*self.params["sample_freq"])
          )
      )
      mel_basis = librosa.filters.mel(
          self.params["sample_freq"],
          num_fft,
          n_mels=self.params["num_audio_features"],
          fmin=0,
          fmax=int(self.params["sample_freq"]/2)
      )
    self.params['mel_basis'] = mel_basis

    if 'time_stretch_ratio' in self.params.get('augmentation', {}):
      print("WARNING: Please update time_stretch_ratio to speed_perturbation_ratio")
      self.params['augmentation']['speed_perturbation_ratio'] = self.params['augmentation']['time_stretch_ratio']

  def split_data(self, data):
    if self.params['mode'] != 'train' and self._num_workers is not None:
      size = len(data)
      start = size // self._num_workers * self._worker_id
      if self._worker_id == self._num_workers - 1:
        end = size
      else:
        end = size // self._num_workers * (self._worker_id + 1)
      return data[start:end]
    else:
      return data

  @property
  def iterator(self):
    """Underlying tf.data iterator."""
    return self._iterator

  def build_graph(self):
    with tf.device('/cpu:0'):

      """Builds data processing graph using ``tf.data`` API."""
      if self.params['mode'] != 'infer':
        self._dataset = tf.data.Dataset.from_tensor_slices(self._files)
        if self.params['shuffle']:
          self._dataset = self._dataset.shuffle(self._size)
        self._dataset = self._dataset.repeat()
        self._dataset = self._dataset.prefetch(tf.contrib.data.AUTOTUNE)
        self._dataset = self._dataset.map(
            lambda line: tf.py_func(
                self._parse_audio_transcript_element,
                [line],
                [self.params['dtype'], tf.int32, tf.int32, tf.int32, tf.float32],
                stateful=False,
            ),
            num_parallel_calls=8,
        )
        if self.params['max_duration'] > 0:
          self._dataset = self._dataset.filter(
              lambda x, x_len, y, y_len, duration:
              tf.less_equal(duration, self.params['max_duration'])
          )
        if self.params['min_duration'] > 0:
          self._dataset = self._dataset.filter(
              lambda x, x_len, y, y_len, duration:
              tf.greater_equal(duration, self.params['min_duration'])
          )
        self._dataset = self._dataset.map(
            lambda x, x_len, y, y_len, duration:
            [x, x_len, y, y_len],
            num_parallel_calls=8,
        )
        self._dataset = self._dataset.padded_batch(
            self.params['batch_size'],
            padded_shapes=([None, self.params['num_audio_features']],
                           1, [None], 1),
            padding_values=(
                tf.cast(0, self.params['dtype']), 0, self.target_pad_value, 0),
        )
      else:
        indices = self.split_data(
            np.array(list(map(str, range(len(self.all_files)))))
        )
        self._dataset = tf.data.Dataset.from_tensor_slices(
            np.hstack((indices[:, np.newaxis], self._files[:, np.newaxis]))
        )
        self._dataset = self._dataset.repeat()
        self._dataset = self._dataset.prefetch(tf.contrib.data.AUTOTUNE)
        self._dataset = self._dataset.map(
            lambda line: tf.py_func(
                self._parse_audio_element,
                [line],
                [self.params['dtype'], tf.int32, tf.int32, tf.float32],
                stateful=False,
            ),
            num_parallel_calls=8,
        )
        if self.params['max_duration'] > 0:
          self._dataset = self._dataset.filter(
              lambda x, x_len, idx, duration:
              tf.less_equal(duration, self.params['max_duration'])
          )
        if self.params['min_duration'] > 0:
            self._dataset = self._dataset.filter(
              lambda x, x_len, y, y_len, duration:
              tf.greater_equal(duration, self.params['min_duration'])
          )
        self._dataset = self._dataset.map(
            lambda x, x_len, idx, duration:
            [x, x_len, idx],
            num_parallel_calls=16,
        )
        self._dataset = self._dataset.padded_batch(
            self.params['batch_size'],
            padded_shapes=([None, self.params['num_audio_features']], 1, 1)
        )

      self._iterator = self._dataset.prefetch(tf.contrib.data.AUTOTUNE)\
                           .make_initializable_iterator()

      if self.params['mode'] != 'infer':
        x, x_length, y, y_length = self._iterator.get_next()
        # need to explicitly set batch size dimension
        # (it is employed in the model)
        y.set_shape([self.params['batch_size'], None])
        y_length = tf.reshape(y_length, [self.params['batch_size']])
      else:
        x, x_length, x_id = self._iterator.get_next()
        x_id = tf.reshape(x_id, [self.params['batch_size']])

      x.set_shape([self.params['batch_size'], None,
                   self.params['num_audio_features']])
      x_length = tf.reshape(x_length, [self.params['batch_size']])

      pad_to = self.params.get("pad_to", 8)
      if pad_to > 0 and self.params.get('backend') == 'librosa':
        # we do padding with TF for librosa backend
        num_pad = tf.mod(pad_to - tf.mod(tf.reduce_max(x_length), pad_to), pad_to)
        x = tf.pad(x, [[0, 0], [0, num_pad], [0, 0]])

      self._input_tensors = {}
      self._input_tensors["source_tensors"] = [x, x_length]
      if self.params['mode'] != 'infer':
        self._input_tensors['target_tensors'] = [y, y_length]
      else:
        self._input_tensors['source_ids'] = [x_id]

  def create_interactive_placeholders(self):
    self._x = tf.placeholder(
        dtype=self.params['dtype'],
        shape=[
            self.params['batch_size'],
            None,
            self.params['num_audio_features']
        ]
    )
    self._x_length = tf.placeholder(
        dtype=tf.int32,
        shape=[self.params['batch_size']]
    )
    self._x_id = tf.placeholder(
        dtype=tf.int32,
        shape=[self.params['batch_size']]
    )

    self._input_tensors = {}
    self._input_tensors["source_tensors"] = [self._x, self._x_length]
    self._input_tensors['source_ids'] = [self._x_id]

  def create_feed_dict(self, model_in):
    """ Creates the feed dict for interactive infer

    Args:
      model_in (str or np.array): Either a str that contains the file path of the
        wav file, or a numpy array containing 1-d wav file.

    Returns:
      feed_dict (dict): Dictionary with values for the placeholders.
    """
    audio_arr = []
    audio_length_arr = []
    x_id_arr = []
    for line in model_in:
      if isinstance(line, string_types):
        audio, audio_length, x_id, _ = self._parse_audio_element([0, line])
      elif isinstance(line, np.ndarray):
        audio, audio_length, x_id, _ = self._get_audio(line)
      else:
        raise ValueError(
            "Speech2Text's interactive inference mode only supports string or",
            "numpy array as input. Got {}". format(type(line))
        )
      audio_arr.append(audio)
      audio_length_arr.append(audio_length)
      x_id_arr.append(x_id)
    max_len = np.max(audio_length_arr)
    pad_to = self.params.get("pad_to", 8)
    if pad_to > 0 and self.params.get('backend') == 'librosa':
      max_len += (pad_to - max_len % pad_to) % pad_to
<<<<<<< HEAD
 
=======

>>>>>>> bcdb76bb
    for i, audio in enumerate(audio_arr):
      audio = np.pad(
          audio, ((0, max_len-len(audio)), (0, 0)),
          "constant", constant_values=0.
      )
      audio_arr[i] = audio

    audio = np.reshape(
        audio_arr,
        [self.params['batch_size'],
         -1,
         self.params['num_audio_features']]
    )
    audio_length = np.reshape(audio_length_arr, [self.params['batch_size']])
    x_id = np.reshape(x_id_arr, [self.params['batch_size']])

    feed_dict = {
        self._x: audio,
        self._x_length: audio_length,
        self._x_id: x_id,
    }
    return feed_dict

  def _parse_audio_transcript_element(self, element):
    """Parses tf.data element from TextLineDataset into audio and text.
    Args:
      element: tf.data element from TextLineDataset.
    Returns:
      tuple: source audio features as ``np.array``, length of source sequence,
      target text as `np.array` of ids, target text length.
    """
    audio_filename, transcript = element
    if not six.PY2:
      transcript = str(transcript, 'utf-8')
      audio_filename = str(audio_filename, 'utf-8')
    if self.params['bpe']:
      target_indices = self.sp.EncodeAsIds(transcript)
    else:
      target_indices = [self.params['char2idx'][c] for c in transcript]
    if self.autoregressive:
      target_indices = target_indices + [self.end_index]
    target = np.array(target_indices)

    if self.params.get("syn_enable", False):
      audio_filename = audio_filename.format(np.random.choice(self.params["syn_subdirs"]))

    source, audio_duration = get_speech_features_from_file(
        audio_filename,
        params=self.params
    )
    return source.astype(self.params['dtype'].as_numpy_dtype()), \
        np.int32([len(source)]), \
        np.int32(target), \
        np.int32([len(target)]), \
        np.float32([audio_duration])

  def _get_audio(self, wav):
    """Parses audio from wav and returns array of audio features.
    Args:
      wav: numpy array containing wav

    Returns:
      tuple: source audio features as ``np.array``, length of source sequence,
      sample id.
    """
    source, audio_duration = get_speech_features(
        wav, 16000., self.params
    )

    return source.astype(self.params['dtype'].as_numpy_dtype()), \
        np.int32([len(source)]), np.int32([0]), \
        np.float32([audio_duration])

  def _parse_audio_element(self, id_and_audio_filename):
    """Parses audio from file and returns array of audio features.
    Args:
      id_and_audio_filename: tuple of sample id and corresponding
          audio file name.
    Returns:
      tuple: source audio features as ``np.array``, length of source sequence,
      sample id.
    """
    idx, audio_filename = id_and_audio_filename
    source, audio_duration = get_speech_features_from_file(
        audio_filename,
        params=self.params
    )
    return source.astype(self.params['dtype'].as_numpy_dtype()), \
        np.int32([len(source)]), np.int32([idx]), \
        np.float32([audio_duration])

  @property
  def input_tensors(self):
    """Dictionary with input tensors.
    ``input_tensors["source_tensors"]`` contains:
      * source_sequence
        (shape=[batch_size x sequence length x num_audio_features])
      * source_length (shape=[batch_size])
    ``input_tensors["target_tensors"]`` contains:
      * target_sequence
        (shape=[batch_size x sequence length])
      * target_length (shape=[batch_size])
    """
    return self._input_tensors

  def get_size_in_samples(self):
    """Returns the number of audio files."""
    return len(self._files)<|MERGE_RESOLUTION|>--- conflicted
+++ resolved
@@ -359,11 +359,6 @@
     pad_to = self.params.get("pad_to", 8)
     if pad_to > 0 and self.params.get('backend') == 'librosa':
       max_len += (pad_to - max_len % pad_to) % pad_to
-<<<<<<< HEAD
- 
-=======
-
->>>>>>> bcdb76bb
     for i, audio in enumerate(audio_arr):
       audio = np.pad(
           audio, ((0, max_len-len(audio)), (0, 0)),
