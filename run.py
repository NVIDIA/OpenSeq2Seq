--- conflicted
+++ resolved
@@ -185,11 +185,7 @@
       raise ValueError("\"infer_output_file\" command line parameter is "
                        "required in inference mode")
     infer_config.update(copy.deepcopy(config_module['infer_params']))
-<<<<<<< HEAD
-    # nested_update(infer_config, nest_dict(vars(config_update)))
-=======
-
->>>>>>> 14f1feb0
+
     if hvd is None or hvd.rank() == 0:
       deco_print("Inference config:")
       pprint.pprint(infer_config)
