# pylint: skip-file
from __future__ import absolute_import, division, print_function
from open_seq2seq.models import Text2Text
from open_seq2seq.encoders import TransformerEncoder
from open_seq2seq.decoders import TransformerDecoder
from open_seq2seq.data.text2text.text2text import ParallelTextDataLayer
from open_seq2seq.losses import PaddedCrossEntropyLossWithSmoothing
from open_seq2seq.data.text2text.text2text import SpecialTextTokens
from open_seq2seq.data.text2text.tokenizer import EOS_ID
from open_seq2seq.optimizers.lr_policies import transformer_policy, poly_decay
import tensorflow as tf

"""
This configuration file describes a variant of Transformer model from
https://arxiv.org/abs/1706.03762
"""

base_model = Text2Text
d_model = 1024
num_layers = 6

layer_norm_type = "L1"

# REPLACE THIS TO THE PATH WITH YOUR WMT DATA
<<<<<<< HEAD
#data_root = "[REPLACE THIS TO THE PATH WITH YOUR WMT DATA]"
=======
data_root = "/data/wmt16-ende-sp/"
>>>>>>> 0a1de6a7
#data_root = "/raid/wmt16/"
data_root = "/data/wmt16-ende-sp/"

base_params = {
  "use_horovod": True,
  "num_gpus": 1, # when using Horovod we set number of workers with params to mpirun
  "batch_size_per_gpu": 128,  # this size is in sentence pairs, reduce it if you get OOM
<<<<<<< HEAD
#  "max_steps": 440000,
  "num_epochs": 100,
=======
  "max_steps": 440000,
>>>>>>> 0a1de6a7
  "save_summaries_steps": 100,
  "print_loss_steps": 100,
  "print_samples_steps": 100,
  "eval_steps": 4401,
  "save_checkpoint_steps": 110000,
  "logdir": "logs/Transformer-big-fp16",
  #"dtype": tf.float32, # to enable mixed precision, comment this line and uncomment two below lines
  "dtype": "mixed",
  "loss_scaling": "Backoff",

  # "optimizer": "Momentum",
  # "optimizer_params": {
  #   "momentum": 0.90,
  # },
  # "lr_policy": poly_decay,
  # "lr_policy_params": {
  #   "learning_rate": 0.01,  # 0.001,
  #   "power": 0.5,
  # },

  "larc_params": {
    "larc_eta": 0.001,
  },

  "optimizer": tf.contrib.opt.LazyAdamOptimizer,
  "optimizer_params": {
    "beta1": 0.9,
    "beta2": 0.997,
    "epsilon": 1e-09,
  },

  "lr_policy": transformer_policy,
  "lr_policy_params": {
    "learning_rate": 2.0,
    "warmup_steps": 8000,
    "d_model": d_model,
  },

  "encoder": TransformerEncoder,
  "encoder_params": {
    "encoder_layers": num_layers,
    "hidden_size": d_model,
    "num_heads": 16,
    "attention_dropout": 0.1,
    "filter_size": 4 * d_model,
    "relu_dropout": 0.3,
    "layer_postprocess_dropout": 0.3,
    "pad_embeddings_2_eight": True,
   "layer_norm_type": layer_norm_type ,
  },

  "decoder": TransformerDecoder,
  "decoder_params": {
    "layer_postprocess_dropout": 0.3,
    "num_hidden_layers": num_layers,
    "hidden_size": d_model,
    "num_heads": 16,
    "attention_dropout": 0.1,
    "relu_dropout": 0.3,
    "filter_size": 4 * d_model,
    "beam_size": 4,
    "alpha": 0.6,
    "extra_decode_length": 50,
    "EOS_ID": EOS_ID,
    "GO_SYMBOL": SpecialTextTokens.S_ID.value,
    "END_SYMBOL": SpecialTextTokens.EOS_ID.value,
    "PAD_SYMBOL": SpecialTextTokens.PAD_ID.value,
   "layer_norm_type": layer_norm_type,
  },

  "loss": PaddedCrossEntropyLossWithSmoothing,
  "loss_params": {
    "label_smoothing": 0.1,
  }
}

train_params = {
  "data_layer": ParallelTextDataLayer,
  "data_layer_params": {
    "pad_vocab_to_eight": True,
    "src_vocab_file": data_root + "m_common.vocab",
    "tgt_vocab_file": data_root + "m_common.vocab",
    "source_file": data_root + "train.clean.en.shuffled.BPE_common.32K.tok",
    "target_file": data_root + "train.clean.de.shuffled.BPE_common.32K.tok",
    "delimiter": " ",
    "shuffle": True,
    "shuffle_buffer_size": 25000,
    "repeat": True,
    "map_parallel_calls": 16,
    "max_length": 56,
  },
}

eval_params = {
  "batch_size_per_gpu": 16,
  "data_layer": ParallelTextDataLayer,
  "data_layer_params": {
    "src_vocab_file": data_root+"m_common.vocab",
    "tgt_vocab_file": data_root+"m_common.vocab",
    "source_file": data_root+"wmt13-en-de.src.BPE_common.32K.tok",
    "target_file": data_root+"wmt13-en-de.ref.BPE_common.32K.tok",
    "delimiter": " ",
    "shuffle": False,
    "repeat": False,
    "max_length": 256,
    },
}

infer_params = {
  "batch_size_per_gpu": 1,
  "data_layer": ParallelTextDataLayer,
  "data_layer_params": {
    "src_vocab_file": data_root+"m_common.vocab",
    "tgt_vocab_file": data_root+"m_common.vocab",
    "source_file": data_root+"wmt14-en-de.src.BPE_common.32K.tok",
    "target_file": data_root+"wmt14-en-de.src.BPE_common.32K.tok",
    "delimiter": " ",
    "shuffle": False,
    "repeat": False,
    "max_length": 256,
  },
}<|MERGE_RESOLUTION|>--- conflicted
+++ resolved
@@ -7,7 +7,7 @@
 from open_seq2seq.losses import PaddedCrossEntropyLossWithSmoothing
 from open_seq2seq.data.text2text.text2text import SpecialTextTokens
 from open_seq2seq.data.text2text.tokenizer import EOS_ID
-from open_seq2seq.optimizers.lr_policies import transformer_policy, poly_decay
+from open_seq2seq.optimizers.lr_policies import transformer_policy
 import tensorflow as tf
 
 """
@@ -19,50 +19,26 @@
 d_model = 1024
 num_layers = 6
 
-layer_norm_type = "L1"
+#layer_norm_type = "L1"
 
 # REPLACE THIS TO THE PATH WITH YOUR WMT DATA
-<<<<<<< HEAD
-#data_root = "[REPLACE THIS TO THE PATH WITH YOUR WMT DATA]"
-=======
 data_root = "/data/wmt16-ende-sp/"
->>>>>>> 0a1de6a7
 #data_root = "/raid/wmt16/"
-data_root = "/data/wmt16-ende-sp/"
 
 base_params = {
   "use_horovod": True,
   "num_gpus": 1, # when using Horovod we set number of workers with params to mpirun
   "batch_size_per_gpu": 128,  # this size is in sentence pairs, reduce it if you get OOM
-<<<<<<< HEAD
-#  "max_steps": 440000,
-  "num_epochs": 100,
-=======
   "max_steps": 440000,
->>>>>>> 0a1de6a7
   "save_summaries_steps": 100,
   "print_loss_steps": 100,
   "print_samples_steps": 100,
-  "eval_steps": 4401,
-  "save_checkpoint_steps": 110000,
+  "eval_steps": 4001,
+  "save_checkpoint_steps": 219999,
   "logdir": "logs/Transformer-big-fp16",
-  #"dtype": tf.float32, # to enable mixed precision, comment this line and uncomment two below lines
-  "dtype": "mixed",
-  "loss_scaling": "Backoff",
-
-  # "optimizer": "Momentum",
-  # "optimizer_params": {
-  #   "momentum": 0.90,
-  # },
-  # "lr_policy": poly_decay,
-  # "lr_policy_params": {
-  #   "learning_rate": 0.01,  # 0.001,
-  #   "power": 0.5,
-  # },
-
-  "larc_params": {
-    "larc_eta": 0.001,
-  },
+  "dtype": tf.float32, # to enable mixed precision, comment this line and uncomment two below lines
+  #"dtype": "mixed",
+  #"loss_scaling": "Backoff",
 
   "optimizer": tf.contrib.opt.LazyAdamOptimizer,
   "optimizer_params": {
@@ -88,7 +64,7 @@
     "relu_dropout": 0.3,
     "layer_postprocess_dropout": 0.3,
     "pad_embeddings_2_eight": True,
-   "layer_norm_type": layer_norm_type ,
+ #   "layer_norm_type": layer_norm_type ,
   },
 
   "decoder": TransformerDecoder,
@@ -107,7 +83,7 @@
     "GO_SYMBOL": SpecialTextTokens.S_ID.value,
     "END_SYMBOL": SpecialTextTokens.EOS_ID.value,
     "PAD_SYMBOL": SpecialTextTokens.PAD_ID.value,
-   "layer_norm_type": layer_norm_type,
+  #  "layer_norm_type": layer_norm_type,
   },
 
   "loss": PaddedCrossEntropyLossWithSmoothing,
